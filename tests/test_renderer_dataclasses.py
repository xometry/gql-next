import pytest
from datetime import datetime
<<<<<<< HEAD
=======

from graphql import GraphQLEnumType, GraphQLEnumValue, GraphQLField, GraphQLNonNull, GraphQLString, GraphQLInt, \
    GraphQLArgument, GraphQLSchema, GraphQLObjectType

>>>>>>> 1049a4e0
from gql.config import Config
from gql.query_parser import QueryParser
from gql.renderer_dataclasses import DataclassesRenderer


@pytest.fixture
def swapi_dataclass_renderer(swapi_schema):
    return DataclassesRenderer(swapi_schema, Config(schema='schemaurl', endpoint='schemaurl', documents=''))

@pytest.fixture
def github_dataclass_renderer(swapi_schema):
    return DataclassesRenderer(swapi_schema, Config(schema='schemaurl', endpoint='schemaurl', documents=''))


def test_simple_query(swapi_dataclass_renderer, swapi_parser, module_compiler):
    query = """
        query GetFilm {
          returnOfTheJedi: film(id: "1") {
            title
            director
          }
        }
    """

    parsed = swapi_parser.parse(query)
    rendered = swapi_dataclass_renderer.render(parsed)

    m = module_compiler(rendered)
    response = m.GetFilm.from_json("""
    {
        "data": {
            "returnOfTheJedi": {
                "title": "Return of the Jedi",
                "director": "George Lucas"
            }
        }
    }
    """)

    assert response

    data = response.data
    assert data.returnOfTheJedi.title == 'Return of the Jedi'
    assert data.returnOfTheJedi.director == 'George Lucas'


def test_simple_query_with_variables(swapi_dataclass_renderer, swapi_parser, module_compiler, mocker):
    query = """
        query GetFilm($id: ID!) {
          returnOfTheJedi: film(id: $id) {
            title
            director
          }
        }
    """

    parsed = swapi_parser.parse(query)
    rendered = swapi_dataclass_renderer.render(parsed)

    m = module_compiler(rendered)

    call_mock = mocker.patch.object(m.Client, 'call')
    call_mock.return_value = """
       {
           "data": {
               "returnOfTheJedi": {
                   "title": "Return of the Jedi",
                   "director": "George Lucas"
               }
           }
       }
    """

    result = m.GetFilm.execute('luke')
    assert result
    assert isinstance(result, m.GetFilm)

    data = result.data
    assert data.returnOfTheJedi.title == 'Return of the Jedi'
    assert data.returnOfTheJedi.director == 'George Lucas'


def test_simple_query_with_fragment(swapi_parser, swapi_dataclass_renderer, module_compiler):
    query = """
        query GetFilm {
          returnOfTheJedi: film(id: "1") {
            ...FilmFields
            openingCrawl

          }
        }

        fragment FilmFields on Film {
            title
            director
        }
    """

    parsed = swapi_parser.parse(query)
    rendered = swapi_dataclass_renderer.render(parsed)

    m = module_compiler(rendered)
    response = m.GetFilm.from_json("""
    {
        "data": {
            "returnOfTheJedi": {
                "title": "Return of the Jedi",
                "director": "George Lucas",
                "openingCrawl": "la la la"
            }
        }
    }
    """)

    assert response

    data = response.data
    assert data.returnOfTheJedi.title == 'Return of the Jedi'
    assert data.returnOfTheJedi.director == 'George Lucas'
    assert data.returnOfTheJedi.openingCrawl == 'la la la'


def test_simple_query_with_complex_fragment(swapi_parser, swapi_dataclass_renderer, module_compiler):
    query = """
        query GetPerson {
          luke: character(id: "luke") {
            ...CharacterFields
          }
        }

        fragment CharacterFields on Person {
            name

            home: homeworld {
                name
            }
        }
    """

    parsed = swapi_parser.parse(query)
    rendered = swapi_dataclass_renderer.render(parsed)

    m = module_compiler(rendered)
    response = m.GetPerson.from_json("""
    {
        "data": {
            "luke": {
                "name": "Luke Skywalker",
                "home": {
                    "name": "Arakis"
                }
            }
        }
    }
    """)

    assert response

    data = response.data
    assert data.luke.name == 'Luke Skywalker'
    assert data.luke.home.name == 'Arakis'


def test_simple_query_with_complex_fragments(swapi_parser, swapi_dataclass_renderer, module_compiler):
    query = """
        fragment PlanetFields on Planet {
          name
          population
          terrains
        }

        fragment CharacterFields on Person {
          name
          home: homeworld {
            ...PlanetFields
          }
        }

        query GetPerson {
          luke: character(id: "luke") {
            ...CharacterFields
          }
        }
    """

    parsed = swapi_parser.parse(query)
    rendered = swapi_dataclass_renderer.render(parsed)

    m = module_compiler(rendered)
    response = m.GetPerson.from_json("""
    {
        "data": {
            "luke": {
                "name": "Luke Skywalker",
                "home": {
                    "name": "Arakis",
                    "population": "1,000,000",
                    "terrains": ["Desert"]
                }
            }
        }
    }
    """)

    assert response

    data = response.data
    assert data.luke.name == 'Luke Skywalker'
    assert data.luke.home.name == 'Arakis'


def test_simple_query_with_complex_inline_fragment(swapi_parser, swapi_dataclass_renderer, module_compiler):
    query = """
        query GetPerson {
          luke: character(id: "luke") {
            ... on Person {
              name
              home: homeworld {
                name
              }
            }
          }
        }
    """

    parsed = swapi_parser.parse(query)
    rendered = swapi_dataclass_renderer.render(parsed)

    m = module_compiler(rendered)
    response = m.GetPerson.from_json("""
        {
            "data": {
                "luke": {
                    "name": "Luke Skywalker",
                    "home": {
                        "name": "Arakis"
                    }
                }
            }
        }
        """)

    assert response

    data = response.data
    assert data.luke.name == 'Luke Skywalker'
    assert data.luke.home.name == 'Arakis'


def test_simple_query_with_enums(github_parser, github_dataclass_renderer, module_compiler):
    query = """
        query MyIssues {
          viewer {
            issues(first: 5) {
              edges {
                node {
                  author { login }
                  authorAssociation
                }
              }
            }
          }
        }
    """
    parsed = github_parser.parse(query)
    rendered = github_dataclass_renderer.render(parsed)

    m = module_compiler(rendered)
    response = m.MyIssues.from_json("""
        {
            "data": {
                "viewer": {
                    "issues": {
                        "edges": [
                            {
                                "node": {
                                    "author": { "login": "whatever" },
                                    "authorAssociation": "FIRST_TIMER"
                                }
                            }
                        ]
                    }
                }
            }
        }
        """)

    assert response

    node = response.data.viewer.issues.edges[0].node
    assert node
    assert node.author.login == 'whatever'
    assert node.authorAssociation == m.CommentAuthorAssociation.FIRST_TIMER


def test_simple_query_with_enums_default_value(module_compiler):
    """
        enum LengthUnit {
          METER
          KM
        }

        type Starship {
          id: ID!
          name: String!
          length(unit: LengthUnit = METER): Float
        }

        type Query {
            ship(id: String!): Starship
        }
    """

    length_unit_enum = GraphQLEnumType(
        'LengthUnit',
        {
            'METER': GraphQLEnumValue('METER'),
            'KM': GraphQLEnumValue('KM'),
        },
        description='One of the films in the Star Wars Trilogy',
    )

    starship_type = GraphQLObjectType(
        'Starship',
        lambda: {
            'id': GraphQLField(GraphQLNonNull(GraphQLString), description='The id of the ship.'),
            'name': GraphQLField(GraphQLString, description='The name of the ship.'),
            'length': GraphQLField(
                GraphQLInt,
                args={
                    'unit': GraphQLArgument(
                        GraphQLNonNull(length_unit_enum), default_value='METER', description='id of the droid'
                    )
                }
            )
        }
    )

    query_type = GraphQLObjectType(
        'Query',
        lambda: {
            'ship': GraphQLField(
                starship_type,
                args={
                    'id': GraphQLArgument(GraphQLNonNull(GraphQLString), description='id of the ship')
                },
            )
        }
    )

    schema = GraphQLSchema(query_type, types=[length_unit_enum, starship_type])

    query = """
        query GetStarship {
            ship(id: "Enterprise") {
                id
                name
                length(unit: METER)
            }
        }
    """
    query_parser = QueryParser(schema)
    query_renderer = DataclassesRenderer(schema, Config(schema='schemaurl', endpoint='schemaurl', documents=''))
    parsed = query_parser.parse(query)
    rendered = query_renderer.render(parsed)

    m = module_compiler(rendered)
    response = m.GetStarship.from_json("""
        {
            "data": {
                "ship": {
                    "id": "Enterprise",
                    "name": "Enterprise",
                    "length": 100
                }
            }
        }
    """)

    assert response

    ship = response.data.ship
    assert ship
    assert ship.id == 'Enterprise'
    assert ship.name == 'Enterprise'
    assert ship.length == 100


def test_simple_query_with_datetime(swapi_dataclass_renderer, swapi_parser, module_compiler, mocker):
    query = """
        query GetFilm($id: ID!) {
          returnOfTheJedi: film(id: $id) {
            title
            director
            releaseDate
          }
        }
    """

    parsed = swapi_parser.parse(query)
    rendered = swapi_dataclass_renderer.render(parsed)

    m = module_compiler(rendered)

    now = datetime.now()

    call_mock = mocker.patch.object(m.Client, 'call')
    call_mock.return_value = """
       {
           "data": {
               "returnOfTheJedi": {
                   "title": "Return of the Jedi",
                   "director": "George Lucas",
                   "releaseDate": "%s"
               }
           }
       }
    """ % now.isoformat()

    result = m.GetFilm.execute('luke')
    assert result
    assert isinstance(result, m.GetFilm)

    data = result.data
    assert data.returnOfTheJedi.title == 'Return of the Jedi'
    assert data.returnOfTheJedi.director == 'George Lucas'
    assert data.returnOfTheJedi.releaseDate == now<|MERGE_RESOLUTION|>--- conflicted
+++ resolved
@@ -1,12 +1,9 @@
 import pytest
 from datetime import datetime
-<<<<<<< HEAD
-=======
 
 from graphql import GraphQLEnumType, GraphQLEnumValue, GraphQLField, GraphQLNonNull, GraphQLString, GraphQLInt, \
     GraphQLArgument, GraphQLSchema, GraphQLObjectType
 
->>>>>>> 1049a4e0
 from gql.config import Config
 from gql.query_parser import QueryParser
 from gql.renderer_dataclasses import DataclassesRenderer
